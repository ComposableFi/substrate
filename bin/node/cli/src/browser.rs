// This file is part of Substrate.

// Copyright (C) 2019-2021 Parity Technologies (UK) Ltd.
// SPDX-License-Identifier: GPL-3.0-or-later WITH Classpath-exception-2.0

// This program is free software: you can redistribute it and/or modify
// it under the terms of the GNU General Public License as published by
// the Free Software Foundation, either version 3 of the License, or
// (at your option) any later version.

// This program is distributed in the hope that it will be useful,
// but WITHOUT ANY WARRANTY; without even the implied warranty of
// MERCHANTABILITY or FITNESS FOR A PARTICULAR PURPOSE. See the
// GNU General Public License for more details.

// You should have received a copy of the GNU General Public License
// along with this program. If not, see <https://www.gnu.org/licenses/>.

use crate::chain_spec::ChainSpec;
use browser_utils::{browser_configuration, init_logging, set_console_error_panic_hook, Client};
use log::info;
use wasm_bindgen::prelude::*;

/// Starts the client.
#[wasm_bindgen]
pub fn start_client(chain_spec: Option<String>, log_level: String) -> Result<Client, JsValue> {
	start_inner(chain_spec, log_level).map_err(|err| JsValue::from_str(&err.to_string()))
}

fn start_inner(
	chain_spec: Option<String>,
	log_directives: String,
) -> Result<Client, Box<dyn std::error::Error>> {
	set_console_error_panic_hook();
	init_logging(&log_directives)?;
	let chain_spec = match chain_spec {
		Some(chain_spec) => ChainSpec::from_json_bytes(chain_spec.as_bytes().to_vec())
			.map_err(|e| format!("{:?}", e))?,
		None => crate::chain_spec::development_config(),
	};

	let config = browser_configuration(chain_spec)?;

	info!("Substrate browser node");
	info!("✌️  version {}", config.impl_version);
	info!("❤️  by Parity Technologies, 2017-2021");
	info!("📋 Chain specification: {}", config.chain_spec.name());
	info!("🏷 Node name: {}", config.network.node_name);
	info!("👤 Role: {:?}", config.role);

	// Create the service. This is the most heavy initialization step.
<<<<<<< HEAD
	let task_manager =
		crate::service::new_light_base(config)
			.map(|(task_manager, _, _, _)| task_manager)
			.map_err(|e| format!("{:?}", e))?;
=======
	let (task_manager, rpc_handlers) = crate::service::new_light_base(config)
		.map(|(components, rpc_handlers, _, _, _)| (components, rpc_handlers))
		.map_err(|e| format!("{:?}", e))?;
>>>>>>> b9d86e1e

	Ok(browser_utils::start_client(task_manager))
}<|MERGE_RESOLUTION|>--- conflicted
+++ resolved
@@ -49,16 +49,9 @@
 	info!("👤 Role: {:?}", config.role);
 
 	// Create the service. This is the most heavy initialization step.
-<<<<<<< HEAD
-	let task_manager =
-		crate::service::new_light_base(config)
-			.map(|(task_manager, _, _, _)| task_manager)
-			.map_err(|e| format!("{:?}", e))?;
-=======
-	let (task_manager, rpc_handlers) = crate::service::new_light_base(config)
-		.map(|(components, rpc_handlers, _, _, _)| (components, rpc_handlers))
+	let task_manager = crate::service::new_light_base(config)
+		.map(|(task_manager, _, _, _)| task_manager)
 		.map_err(|e| format!("{:?}", e))?;
->>>>>>> b9d86e1e
 
 	Ok(browser_utils::start_client(task_manager))
 }