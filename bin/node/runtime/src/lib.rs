--- conflicted
+++ resolved
@@ -82,11 +82,7 @@
 	// implementation changes and behavior does not, then leave spec_version as
 	// is and increment impl_version.
 	spec_version: 216,
-<<<<<<< HEAD
-	impl_version: 0,
-=======
 	impl_version: 1,
->>>>>>> 2290645f
 	apis: RUNTIME_API_VERSIONS,
 };
 
