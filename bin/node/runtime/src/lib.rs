--- conflicted
+++ resolved
@@ -524,12 +524,8 @@
 	pub const SignedDepositByte: Balance = 1 * CENTS;
 
 	// fallback: no need to do on-chain phragmen initially.
-<<<<<<< HEAD
-	pub const Fallback: FallbackStrategy = FallbackStrategy::Nothing;
-=======
 	pub const Fallback: pallet_election_provider_multi_phase::FallbackStrategy =
 		pallet_election_provider_multi_phase::FallbackStrategy::Nothing;
->>>>>>> df501229
 
 	pub SolutionImprovementThreshold: Perbill = Perbill::from_rational(1u32, 10_000);
 
