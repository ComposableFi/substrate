// This file is part of Substrate.

// Copyright (C) 2017-2021 Parity Technologies (UK) Ltd.
// SPDX-License-Identifier: Apache-2.0

// Licensed under the Apache License, Version 2.0 (the "License");
// you may not use this file except in compliance with the License.
// You may obtain a copy of the License at
//
// 	http://www.apache.org/licenses/LICENSE-2.0
//
// Unless required by applicable law or agreed to in writing, software
// distributed under the License is distributed on an "AS IS" BASIS,
// WITHOUT WARRANTIES OR CONDITIONS OF ANY KIND, either express or implied.
// See the License for the specific language governing permissions and
// limitations under the License.

//! Collective system: Members of a set of account IDs can make their collective feelings known
//! through dispatched calls from one of two specialized origins.
//!
//! The membership can be provided in one of two ways: either directly, using the Root-dispatchable
//! function `set_members`, or indirectly, through implementing the `ChangeMembers`.
//! The pallet assumes that the amount of members stays at or below `MaxMembers` for its weight
//! calculations, but enforces this neither in `set_members` nor in `change_members_sorted`.
//!
//! A "prime" member may be set to help determine the default vote behavior based on chain
//! config. If `PreimDefaultVote` is used, the prime vote acts as the default vote in case of any
//! abstentions after the voting period. If `MoreThanMajorityThenPrimeDefaultVote` is used, then
//! abstentations will first follow the majority of the collective voting, and then the prime
//! member.
//!
//! Voting happens through motions comprising a proposal (i.e. a curried dispatchable) plus a
//! number of approvals required for it to pass and be called. Motions are open for members to
//! vote on for a minimum period given by `MotionDuration`. As soon as the needed number of
//! approvals is given, the motion is closed and executed. If the number of approvals is not reached
//! during the voting period, then `close` may be called by any account in order to force the end
//! the motion explicitly. If a prime member is defined then their vote is used in place of any
//! abstentions and the proposal is executed if there are enough approvals counting the new votes.
//!
//! If there are not, or if no prime is set, then the motion is dropped without being executed.

#![cfg_attr(not(feature = "std"), no_std)]
#![recursion_limit = "128"]

use sp_std::{prelude::*, result};
use sp_core::u32_trait::Value as U32;
use sp_io::storage;
use sp_runtime::{
	RuntimeDebug,
	traits::{Hash, AccountIdConversion},
};

use frame_support::{
	decl_error, decl_event, decl_module, decl_storage, ensure, BoundedVec,
	codec::{Decode, Encode},
<<<<<<< HEAD
	decl_error, decl_event, decl_module, decl_storage, ensure, PalletId,
=======
>>>>>>> 982df173
	dispatch::{
		DispatchError, DispatchResult, DispatchResultWithPostInfo, Dispatchable, Parameter,
		PostDispatchInfo,
	},
<<<<<<< HEAD
	traits::{ChangeMembers, EnsureOrigin, Get, InitializeMembers, GetBacking, Backing, PalletInfo},
=======
	traits::{ChangeMembers, EnsureOrigin, Get, InitializeMembers, GetBacking, Backing},
>>>>>>> 982df173
	weights::{DispatchClass, GetDispatchInfo, Weight, Pays},
};
use frame_system::{self as system, ensure_signed, ensure_root};

#[cfg(feature = "runtime-benchmarks")]
mod benchmarking;

#[cfg(test)]
mod dispatch_account_tests;

pub mod weights;
pub use weights::WeightInfo;

/// Simple index type for proposal counting.
pub type ProposalIndex = u32;

/// A number of members.
///
/// This also serves as a number of voting members, and since for motions, each member may
/// vote exactly once, therefore also the number of votes for any given motion.
pub type MemberCount = u32;

/// Default voting strategy when a member is inactive.
pub trait DefaultVote {
	/// Get the default voting strategy, given:
	///
	/// - Whether the prime member voted Aye.
	/// - Raw number of yes votes.
	/// - Raw number of no votes.
	/// - Total number of member count.
	fn default_vote(
		prime_vote: Option<bool>,
		yes_votes: MemberCount,
		no_votes: MemberCount,
		len: MemberCount,
	) -> bool;
}

/// Set the prime member's vote as the default vote.
pub struct PrimeDefaultVote;

impl DefaultVote for PrimeDefaultVote {
	fn default_vote(
		prime_vote: Option<bool>,
		_yes_votes: MemberCount,
		_no_votes: MemberCount,
		_len: MemberCount,
	) -> bool {
		prime_vote.unwrap_or(false)
	}
}

/// First see if yes vote are over majority of the whole collective. If so, set the default vote
/// as yes. Otherwise, use the prime meber's vote as the default vote.
pub struct MoreThanMajorityThenPrimeDefaultVote;

impl DefaultVote for MoreThanMajorityThenPrimeDefaultVote {
	fn default_vote(
		prime_vote: Option<bool>,
		yes_votes: MemberCount,
		_no_votes: MemberCount,
		len: MemberCount,
	) -> bool {
		let more_than_majority = yes_votes * 2 > len;
		more_than_majority || prime_vote.unwrap_or(false)
	}
}

pub const PALLET_ID: PalletId = PalletId(*b"py/colle");

pub trait Config<I: Instance=DefaultInstance>: frame_system::Config {
	/// The outer origin type.
	type Origin: From<RawOrigin<Self::AccountId, I>>
		+ From<frame_system::RawOrigin<Self::AccountId>>
		+ From<<Self as frame_system::Config>::Origin>
		+ Into<<Self as frame_system::Config>::Origin>
		+ Into<Result<RawOrigin<Self::AccountId, I>, <Self as Config<I>>::Origin>>;

	/// The outer call dispatch type.
	type Proposal: Parameter
		+ Dispatchable<Origin=<Self as Config<I>>::Origin, PostInfo=PostDispatchInfo>
		+ From<frame_system::Call<Self>>
		+ GetDispatchInfo;

	/// The outer event type.
	type Event: From<Event<Self, I>> + Into<<Self as frame_system::Config>::Event>;

	/// The time-out for council motions.
	type MotionDuration: Get<Self::BlockNumber>;

	/// Maximum number of proposals allowed to be active in parallel.
	type MaxProposals: Get<ProposalIndex>;

	/// The maximum number of members supported by the pallet. Used for weight estimation.
	///
	/// NOTE:
	/// + Benchmarks will need to be re-run and weights adjusted if this changes.
	/// + This pallet assumes that dependents keep to the limit without enforcing it.
	type MaxMembers: Get<MemberCount>;

	/// Default vote strategy of this collective.
	type DefaultVote: DefaultVote;

	/// Weight information for extrinsics in this pallet.
	type WeightInfo: WeightInfo;
}

/// Origin for the collective module.
#[derive(PartialEq, Eq, Clone, RuntimeDebug, Encode, Decode)]
pub enum RawOrigin<AccountId, I> {
	/// It has been condoned by a given number of members of the collective from a given total.
	Members(MemberCount, MemberCount),
	/// It has been condoned by a single member of the collective.
	Member(AccountId),
	/// Dummy to manage the fact we have instancing.
	_Phantom(sp_std::marker::PhantomData<I>),
}

impl<AccountId, I> GetBacking for RawOrigin<AccountId, I> {
	fn get_backing(&self) -> Option<Backing> {
		match self {
			RawOrigin::Members(n, d) => Some(Backing { approvals: *n, eligible: *d }),
			_ => None,
		}
	}
}

/// Origin for the collective module.
pub type Origin<T, I=DefaultInstance> = RawOrigin<<T as frame_system::Config>::AccountId, I>;

#[derive(PartialEq, Eq, Clone, Encode, Decode, RuntimeDebug)]
/// Info for keeping track of a motion being voted on.
pub struct Votes<AccountId, BlockNumber> {
	/// The proposal's unique index.
	index: ProposalIndex,
	/// The number of approval votes that are needed to pass the motion.
	threshold: MemberCount,
	/// The current set of voters that approved it.
	ayes: Vec<AccountId>,
	/// The current set of voters that rejected it.
	nays: Vec<AccountId>,
	/// The hard end time of this vote.
	end: BlockNumber,
}

decl_storage! {
	trait Store for Module<T: Config<I>, I: Instance=DefaultInstance> as Collective {
		/// The hashes of the active proposals.
		pub Proposals get(fn proposals): BoundedVec<T::Hash, T::MaxProposals>;
		/// Actual proposal for a given hash, if it's current.
		pub ProposalOf get(fn proposal_of):
			map hasher(identity) T::Hash => Option<<T as Config<I>>::Proposal>;
		/// Votes on a given proposal, if it is ongoing.
		pub Voting get(fn voting):
			map hasher(identity) T::Hash => Option<Votes<T::AccountId, T::BlockNumber>>;
		/// Proposals so far.
		pub ProposalCount get(fn proposal_count): u32;
		/// The current members of the collective. This is stored sorted (just by value).
		pub Members get(fn members): Vec<T::AccountId>;
		/// The prime member that helps determine the default vote behavior in case of absentations.
		pub Prime get(fn prime): Option<T::AccountId>;
	}
	add_extra_genesis {
		config(phantom): sp_std::marker::PhantomData<I>;
		config(members): Vec<T::AccountId>;
		build(|config| Module::<T, I>::initialize_members(&config.members))
	}
}

decl_event! {
	pub enum Event<T, I=DefaultInstance> where
		<T as frame_system::Config>::Hash,
		<T as frame_system::Config>::AccountId,
	{
		/// A motion (given hash) has been proposed (by given account) with a threshold (given
		/// `MemberCount`).
		/// \[account, proposal_index, proposal_hash, threshold\]
		Proposed(AccountId, ProposalIndex, Hash, MemberCount),
		/// A motion (given hash) has been voted on by given account, leaving
		/// a tally (yes votes and no votes given respectively as `MemberCount`).
		/// \[account, proposal_hash, voted, yes, no\]
		Voted(AccountId, Hash, bool, MemberCount, MemberCount),
		/// A motion was approved by the required threshold.
		/// \[proposal_hash\]
		Approved(Hash),
		/// A motion was not approved by the required threshold.
		/// \[proposal_hash\]
		Disapproved(Hash),
		/// A motion was executed; result will be `Ok` if it returned without error.
		/// \[proposal_hash, result\]
		Executed(Hash, DispatchResult),
		/// A single member did some action; result will be `Ok` if it returned without error.
		/// \[proposal_hash, result\]
		MemberExecuted(Hash, DispatchResult),
		/// A proposal was closed because its threshold was reached or after its duration was up.
		/// \[proposal_hash, yes, no\]
		Closed(Hash, MemberCount, MemberCount),
		/// A proposal has been dispatched by an account representing the collective origin.
		/// \[account, proposal_hash, result\]
		AccountExecuted(AccountId, Hash, DispatchResult),
	}
}

decl_error! {
	pub enum Error for Module<T: Config<I>, I: Instance> {
		/// Account is not a member
		NotMember,
		/// Duplicate proposals not allowed
		DuplicateProposal,
		/// Proposal must exist
		ProposalMissing,
		/// Mismatched index
		WrongIndex,
		/// Duplicate vote ignored
		DuplicateVote,
		/// Members are already initialized!
		AlreadyInitialized,
		/// The close call was made too early, before the end of the voting.
		TooEarly,
		/// There can only be a maximum of `MaxProposals` active proposals.
		TooManyProposals,
		/// The given weight bound for the proposal was too low.
		WrongProposalWeight,
		/// The given length bound for the proposal was too low.
		WrongProposalLength,
		/// Not enough members to create the account.
		NotEnoughMembers,
		/// An overflow has occured.
		Overflow,
	}
}

/// Return the weight of a dispatch call result as an `Option`.
///
/// Will return the weight regardless of what the state of the result is.
fn get_result_weight(result: DispatchResultWithPostInfo) -> Option<Weight> {
	match result {
		Ok(post_info) => post_info.actual_weight,
		Err(err) => err.post_info.actual_weight,
	}
}


// Note that councillor operations are assigned to the operational class.
decl_module! {
	pub struct Module<T: Config<I>, I: Instance=DefaultInstance> for enum Call where origin: <T as frame_system::Config>::Origin {
		type Error = Error<T, I>;

		const MaxMembers: u32 = T::MaxMembers::get();
		const PalletId: PalletId = PALLET_ID;

		fn deposit_event() = default;

		/// Set the collective's membership.
		///
		/// - `new_members`: The new member list. Be nice to the chain and provide it sorted.
		/// - `prime`: The prime member whose vote sets the default.
		/// - `old_count`: The upper bound for the previous number of members in storage.
		///                Used for weight estimation.
		///
		/// Requires root origin.
		///
		/// NOTE: Does not enforce the expected `MaxMembers` limit on the amount of members, but
		///       the weight estimations rely on it to estimate dispatchable weight.
		///
		/// # <weight>
		/// ## Weight
		/// - `O(MP + N)` where:
		///   - `M` old-members-count (code- and governance-bounded)
		///   - `N` new-members-count (code- and governance-bounded)
		///   - `P` proposals-count (code-bounded)
		/// - DB:
		///   - 1 storage mutation (codec `O(M)` read, `O(N)` write) for reading and writing the members
		///   - 1 storage read (codec `O(P)`) for reading the proposals
		///   - `P` storage mutations (codec `O(M)`) for updating the votes for each proposal
		///   - 1 storage write (codec `O(1)`) for deleting the old `prime` and setting the new one
		/// # </weight>
		#[weight = (
			T::WeightInfo::set_members(
				*old_count, // M
				new_members.len() as u32, // N
				T::MaxProposals::get() // P
			),
			DispatchClass::Operational
		)]
		fn set_members(origin,
			new_members: Vec<T::AccountId>,
			prime: Option<T::AccountId>,
			old_count: MemberCount,
		) -> DispatchResultWithPostInfo {
			ensure_root(origin)?;
			if new_members.len() > T::MaxMembers::get() as usize {
				log::error!(
					target: "runtime::collective",
					"New members count ({}) exceeds maximum amount of members expected ({}).",
					new_members.len(),
					T::MaxMembers::get(),
				);
			}

			let old = Members::<T, I>::get();
			if old.len() > old_count as usize {
				log::warn!(
					target: "runtime::collective",
					"Wrong count used to estimate set_members weight. expected ({}) vs actual ({})",
					old_count,
					old.len(),
				);
			}
			let mut new_members = new_members;
			new_members.sort();
			<Self as ChangeMembers<T::AccountId>>::set_members_sorted(&new_members, &old);
			Prime::<T, I>::set(prime);

			Ok(Some(T::WeightInfo::set_members(
				old.len() as u32, // M
				new_members.len() as u32, // N
				T::MaxProposals::get(), // P
			)).into())
		}

		/// Dispatch a proposal from a member using the `Member` origin.
		///
		/// Origin must be a member of the collective.
		///
		/// # <weight>
		/// ## Weight
		/// - `O(M + P)` where `M` members-count (code-bounded) and `P` complexity of dispatching `proposal`
		/// - DB: 1 read (codec `O(M)`) + DB access of `proposal`
		/// - 1 event
		/// # </weight>
		#[weight = (
			T::WeightInfo::execute(
				*length_bound, // B
				T::MaxMembers::get(), // M
			).saturating_add(proposal.get_dispatch_info().weight), // P
			DispatchClass::Operational
		)]
		fn execute(origin,
			proposal: Box<<T as Config<I>>::Proposal>,
			#[compact] length_bound: u32,
		) -> DispatchResultWithPostInfo {
			let who = ensure_signed(origin)?;
			let members = Self::members();
			ensure!(members.contains(&who), Error::<T, I>::NotMember);
			let proposal_len = proposal.using_encoded(|x| x.len());
			ensure!(proposal_len <= length_bound as usize, Error::<T, I>::WrongProposalLength);

			let proposal_hash = T::Hashing::hash_of(&proposal);
			let result = proposal.dispatch(RawOrigin::Member(who).into());
			Self::deposit_event(
				RawEvent::MemberExecuted(proposal_hash, result.map(|_| ()).map_err(|e| e.error))
			);

			Ok(get_result_weight(result).map(|w| {
				T::WeightInfo::execute(
					proposal_len as u32,  // B
					members.len() as u32, // M
				).saturating_add(w) // P
			}).into())
		}

		/// Add a new proposal to either be voted on or executed directly.
		///
		/// Requires the sender to be member.
		///
		/// `threshold` determines whether `proposal` is executed directly (`threshold < 2`)
		/// or put up for voting.
		///
		/// # <weight>
		/// ## Weight
		/// - `O(B + M + P1)` or `O(B + M + P2)` where:
		///   - `B` is `proposal` size in bytes (length-fee-bounded)
		///   - `M` is members-count (code- and governance-bounded)
		///   - branching is influenced by `threshold` where:
		///     - `P1` is proposal execution complexity (`threshold < 2`)
		///     - `P2` is proposals-count (code-bounded) (`threshold >= 2`)
		/// - DB:
		///   - 1 storage read `is_member` (codec `O(M)`)
		///   - 1 storage read `ProposalOf::contains_key` (codec `O(1)`)
		///   - DB accesses influenced by `threshold`:
		///     - EITHER storage accesses done by `proposal` (`threshold < 2`)
		///     - OR proposal insertion (`threshold <= 2`)
		///       - 1 storage mutation `Proposals` (codec `O(P2)`)
		///       - 1 storage mutation `ProposalCount` (codec `O(1)`)
		///       - 1 storage write `ProposalOf` (codec `O(B)`)
		///       - 1 storage write `Voting` (codec `O(M)`)
		///   - 1 event
		/// # </weight>
		#[weight = (
			if *threshold < 2 {
				T::WeightInfo::propose_execute(
					*length_bound, // B
					T::MaxMembers::get(), // M
				).saturating_add(proposal.get_dispatch_info().weight) // P1
			} else {
				T::WeightInfo::propose_proposed(
					*length_bound, // B
					T::MaxMembers::get(), // M
					T::MaxProposals::get(), // P2
				)
			},
			DispatchClass::Operational
		)]
		fn propose(origin,
			#[compact] threshold: MemberCount,
			proposal: Box<<T as Config<I>>::Proposal>,
			#[compact] length_bound: u32
		) -> DispatchResultWithPostInfo {
			let who = ensure_signed(origin)?;
			let members = Self::members();
			ensure!(members.contains(&who), Error::<T, I>::NotMember);

			let proposal_len = proposal.using_encoded(|x| x.len());
			ensure!(proposal_len <= length_bound as usize, Error::<T, I>::WrongProposalLength);
			let proposal_hash = T::Hashing::hash_of(&proposal);
			ensure!(!<ProposalOf<T, I>>::contains_key(proposal_hash), Error::<T, I>::DuplicateProposal);

			if threshold < 2 {
				let seats = Self::members().len() as MemberCount;
				let result = proposal.dispatch(RawOrigin::Members(1, seats).into());
				Self::deposit_event(
					RawEvent::Executed(proposal_hash, result.map(|_| ()).map_err(|e| e.error))
				);

				Ok(get_result_weight(result).map(|w| {
					T::WeightInfo::propose_execute(
						proposal_len as u32, // B
						members.len() as u32, // M
					).saturating_add(w) // P1
				}).into())
			} else {
				let active_proposals =
					<Proposals<T, I>>::try_mutate(|proposals| -> Result<usize, DispatchError> {
						proposals.try_push(proposal_hash).map_err(|_| Error::<T, I>::TooManyProposals)?;
						Ok(proposals.len())
					})?;
				let index = Self::proposal_count();
				<ProposalCount<I>>::mutate(|i| *i += 1);
				<ProposalOf<T, I>>::insert(proposal_hash, *proposal);
				let end = system::Pallet::<T>::block_number() + T::MotionDuration::get();
				let votes = Votes { index, threshold, ayes: vec![who.clone()], nays: vec![], end };
				<Voting<T, I>>::insert(proposal_hash, votes);

				Self::deposit_event(RawEvent::Proposed(who, index, proposal_hash, threshold));

				Ok(Some(T::WeightInfo::propose_proposed(
					proposal_len as u32, // B
					members.len() as u32, // M
					active_proposals as u32, // P2
				)).into())
			}
		}

		/// Add an aye or nay vote for the sender to the given proposal.
		///
		/// Requires the sender to be a member.
		///
		/// Transaction fees will be waived if the member is voting on any particular proposal
		/// for the first time and the call is successful. Subsequent vote changes will charge a fee.
		/// # <weight>
		/// ## Weight
		/// - `O(M)` where `M` is members-count (code- and governance-bounded)
		/// - DB:
		///   - 1 storage read `Members` (codec `O(M)`)
		///   - 1 storage mutation `Voting` (codec `O(M)`)
		/// - 1 event
		/// # </weight>
		#[weight = (
			T::WeightInfo::vote(T::MaxMembers::get()),
			DispatchClass::Operational
		)]
		fn vote(origin,
			proposal: T::Hash,
			#[compact] index: ProposalIndex,
			approve: bool,
		) -> DispatchResultWithPostInfo {
			let who = ensure_signed(origin)?;
			let members = Self::members();
			ensure!(members.contains(&who), Error::<T, I>::NotMember);

			let mut voting = Self::voting(&proposal).ok_or(Error::<T, I>::ProposalMissing)?;
			ensure!(voting.index == index, Error::<T, I>::WrongIndex);

			let position_yes = voting.ayes.iter().position(|a| a == &who);
			let position_no = voting.nays.iter().position(|a| a == &who);

			// Detects first vote of the member in the motion
			let is_account_voting_first_time = position_yes.is_none() && position_no.is_none();

			if approve {
				if position_yes.is_none() {
					voting.ayes.push(who.clone());
				} else {
					Err(Error::<T, I>::DuplicateVote)?
				}
				if let Some(pos) = position_no {
					voting.nays.swap_remove(pos);
				}
			} else {
				if position_no.is_none() {
					voting.nays.push(who.clone());
				} else {
					Err(Error::<T, I>::DuplicateVote)?
				}
				if let Some(pos) = position_yes {
					voting.ayes.swap_remove(pos);
				}
			}

			let yes_votes = voting.ayes.len() as MemberCount;
			let no_votes = voting.nays.len() as MemberCount;
			Self::deposit_event(RawEvent::Voted(who, proposal, approve, yes_votes, no_votes));

			Voting::<T, I>::insert(&proposal, voting);

			if is_account_voting_first_time {
				Ok((
					Some(T::WeightInfo::vote(members.len() as u32)),
					Pays::No,
				).into())
			} else {
				Ok((
					Some(T::WeightInfo::vote(members.len() as u32)),
					Pays::Yes,
				).into())
			}
		}

		/// Close a vote that is either approved, disapproved or whose voting period has ended.
		///
		/// May be called by any signed account in order to finish voting and close the proposal.
		///
		/// If called before the end of the voting period it will only close the vote if it is
		/// has enough votes to be approved or disapproved.
		///
		/// If called after the end of the voting period abstentions are counted as rejections
		/// unless there is a prime member set and the prime member cast an approval.
		///
		/// If the close operation completes successfully with disapproval, the transaction fee will
		/// be waived. Otherwise execution of the approved operation will be charged to the caller.
		///
		/// + `proposal_weight_bound`: The maximum amount of weight consumed by executing the closed proposal.
		/// + `length_bound`: The upper bound for the length of the proposal in storage. Checked via
		///                   `storage::read` so it is `size_of::<u32>() == 4` larger than the pure length.
		///
		/// # <weight>
		/// ## Weight
		/// - `O(B + M + P1 + P2)` where:
		///   - `B` is `proposal` size in bytes (length-fee-bounded)
		///   - `M` is members-count (code- and governance-bounded)
		///   - `P1` is the complexity of `proposal` preimage.
		///   - `P2` is proposal-count (code-bounded)
		/// - DB:
		///  - 2 storage reads (`Members`: codec `O(M)`, `Prime`: codec `O(1)`)
		///  - 3 mutations (`Voting`: codec `O(M)`, `ProposalOf`: codec `O(B)`, `Proposals`: codec `O(P2)`)
		///  - any mutations done while executing `proposal` (`P1`)
		/// - up to 3 events
		/// # </weight>
		#[weight = (
			{
				let b = *length_bound;
				let m = T::MaxMembers::get();
				let p1 = *proposal_weight_bound;
				let p2 = T::MaxProposals::get();
				T::WeightInfo::close_early_approved(b, m, p2)
					.max(T::WeightInfo::close_early_disapproved(m, p2))
					.max(T::WeightInfo::close_approved(b, m, p2))
					.max(T::WeightInfo::close_disapproved(m, p2))
					.saturating_add(p1)
			},
			DispatchClass::Operational
		)]
		fn close(origin,
			proposal_hash: T::Hash,
			#[compact] index: ProposalIndex,
			#[compact] proposal_weight_bound: Weight,
			#[compact] length_bound: u32
		) -> DispatchResultWithPostInfo {
			let _ = ensure_signed(origin)?;

			let voting = Self::voting(&proposal_hash).ok_or(Error::<T, I>::ProposalMissing)?;
			ensure!(voting.index == index, Error::<T, I>::WrongIndex);

			let mut no_votes = voting.nays.len() as MemberCount;
			let mut yes_votes = voting.ayes.len() as MemberCount;
			let seats = Self::members().len() as MemberCount;
			let approved = yes_votes >= voting.threshold;
			let disapproved = seats.saturating_sub(no_votes) < voting.threshold;
			// Allow (dis-)approving the proposal as soon as there are enough votes.
			if approved {
				let (proposal, len) = Self::validate_and_get_proposal(
					&proposal_hash,
					length_bound,
					proposal_weight_bound,
				)?;
				Self::deposit_event(RawEvent::Closed(proposal_hash, yes_votes, no_votes));
				let (proposal_weight, proposal_count) =
					Self::do_approve_proposal(seats, voting, proposal_hash, proposal);
				return Ok((
					Some(T::WeightInfo::close_early_approved(len as u32, seats, proposal_count)
					.saturating_add(proposal_weight)),
					Pays::Yes,
				).into());

			} else if disapproved {
				Self::deposit_event(RawEvent::Closed(proposal_hash, yes_votes, no_votes));
				let proposal_count = Self::do_disapprove_proposal(proposal_hash);
				return Ok((
					Some(T::WeightInfo::close_early_disapproved(seats, proposal_count)),
					Pays::No,
				).into());
			}

			// Only allow actual closing of the proposal after the voting period has ended.
			ensure!(system::Pallet::<T>::block_number() >= voting.end, Error::<T, I>::TooEarly);

			let prime_vote = Self::prime().map(|who| voting.ayes.iter().any(|a| a == &who));

			// default voting strategy.
			let default = T::DefaultVote::default_vote(prime_vote, yes_votes, no_votes, seats);

			let abstentions = seats - (yes_votes + no_votes);
			match default {
				true => yes_votes += abstentions,
				false => no_votes += abstentions,
			}
			let approved = yes_votes >= voting.threshold;

			if approved {
				let (proposal, len) = Self::validate_and_get_proposal(
					&proposal_hash,
					length_bound,
					proposal_weight_bound,
				)?;
				Self::deposit_event(RawEvent::Closed(proposal_hash, yes_votes, no_votes));
				let (proposal_weight, proposal_count) =
					Self::do_approve_proposal(seats, voting, proposal_hash, proposal);
				return Ok((
					Some(T::WeightInfo::close_approved(len as u32, seats, proposal_count)
					.saturating_add(proposal_weight)),
					Pays::Yes,
				).into());
			} else {
				Self::deposit_event(RawEvent::Closed(proposal_hash, yes_votes, no_votes));
				let proposal_count = Self::do_disapprove_proposal(proposal_hash);
				return Ok((
					Some(T::WeightInfo::close_disapproved(seats, proposal_count)),
					Pays::No,
				).into());
			}
		}

		/// Disapprove a proposal, close, and remove it from the system, regardless of its current state.
		///
		/// Must be called by the Root origin.
		///
		/// Parameters:
		/// * `proposal_hash`: The hash of the proposal that should be disapproved.
		///
		/// # <weight>
		/// Complexity: O(P) where P is the number of max proposals
		/// DB Weight:
		/// * Reads: Proposals
		/// * Writes: Voting, Proposals, ProposalOf
		/// # </weight>
		#[weight = T::WeightInfo::disapprove_proposal(T::MaxProposals::get())]
		fn disapprove_proposal(origin, proposal_hash: T::Hash) -> DispatchResultWithPostInfo {
			ensure_root(origin)?;
			let proposal_count = Self::do_disapprove_proposal(proposal_hash);
			Ok(Some(T::WeightInfo::disapprove_proposal(proposal_count)).into())
		}

		/// Re-dispatch a collective origin call as a unique account that represents that origin.
		///
		/// Since the collective may want to be able to represent a different ratio than exists,
		/// we allow the re-dispatch to specify the target ratio, as long as it is less restrictive
		/// than the provided origin.
		///
		/// Can only be called by the collective origin.
		#[weight = {
			T::WeightInfo::dispatch_as_ratio_account(*length_bound)
			.saturating_add(proposal.get_dispatch_info().weight)
		}]
		fn dispatch_as_ratio_account(origin,
			proposal: Box<T::Proposal>,
			#[compact] length_bound: u32,
			#[compact] target_n: u32,
			#[compact] target_d: u32,
		) -> DispatchResult {
			let maybe_raw_origin: Result<RawOrigin<T::AccountId, I>, _> = <T as Config<I>>::Origin::from(origin).into();

			let raw_origin = match maybe_raw_origin {
				Ok(origin) => origin,
				Err(_) => return DispatchError::BadOrigin.into(),
			};

			let proposal_len = proposal.using_encoded(|x| x.len());
			ensure!(proposal_len <= length_bound as usize, Error::<T, I>::WrongProposalLength);

			let account = Self::origin_to_ratio_account(raw_origin, target_n, target_d)?;
			let proposal_hash = T::Hashing::hash_of(&proposal);
			let signed_origin = frame_system::RawOrigin::Signed(account.clone());
			let result = proposal.dispatch(signed_origin.into());
			Self::deposit_event(
				RawEvent::AccountExecuted(account, proposal_hash, result.map(|_| ()).map_err(|e| e.error))
			);
			Ok(())
		}

		/// Re-dispatch a collective origin call as a unique account that represents that origin.
		///
		/// Since the collective may want to be able to represent a different ratio than exists,
		/// we allow the re-dispatch to specify the target ratio, as long as it is less restrictive
		/// than the provided origin.
		///
		/// Can only be called by the collective origin.
		#[weight = {
			T::WeightInfo::dispatch_as_quantity_account(*length_bound)
			.saturating_add(proposal.get_dispatch_info().weight)
		}]
		fn dispatch_as_quantity_account(origin,
			proposal: Box<T::Proposal>,
			#[compact] length_bound: u32,
		) -> DispatchResult {
			let maybe_raw_origin: Result<RawOrigin<T::AccountId, I>, _> = <T as Config<I>>::Origin::from(origin).into();

			let raw_origin = match maybe_raw_origin {
				Ok(origin) => origin,
				Err(_) => return DispatchError::BadOrigin.into(),
			};

			let proposal_len = proposal.using_encoded(|x| x.len());
			ensure!(proposal_len <= length_bound as usize, Error::<T, I>::WrongProposalLength);

			let account = Self::origin_to_quantity_account(raw_origin)?;
			let proposal_hash = T::Hashing::hash_of(&proposal);
			let signed_origin = frame_system::RawOrigin::Signed(account.clone());
			let result = proposal.dispatch(signed_origin.into());
			Self::deposit_event(
				RawEvent::AccountExecuted(account, proposal_hash, result.map(|_| ()).map_err(|e| e.error))
			);
			Ok(())
		}
	}
}

impl<T: Config<I>, I: Instance> Module<T, I> {
	/// Get the unique index for this pallet from the `construct_runtime` order.
	pub fn pallet_index() -> u32 {
		 T::PalletInfo::index::<Pallet<T, I>>().expect("pallet is part of the runtime") as u32
	}

	/// A simple helper function to generate a collective ratio account from the collective origin.
	///
	/// A ratio account is an account which represents a ratio of n / d users where n is the number
	/// of approving members, and d is the total number of members. n and d can be any fraction which
	/// is less or equally restrictive than the origin.
	pub fn origin_to_ratio_account(
		origin: RawOrigin<T::AccountId, I>,
		target_n: u32,
		target_d: u32,
	) -> Result<T::AccountId, DispatchError> {
		ensure!(target_n <= target_d, Error::<T, I>::NotEnoughMembers);
		match origin {
			RawOrigin::Members(n, d) => {
				// n is the number of members who voted aye. d is the total number of members.
				// Should never be able to make an origin which represents more members than exists.
				ensure!(target_d <= d, Error::<T, I>::NotEnoughMembers);
				// The target ratio should be less than or equal to the ratio provided by the origin.
				// For example 6/13 cannot create a 1/2 account, but 7/13 can.
				// To check (target_n / target_d) <= (n / d) we check (target_n * d) <= (target_d * n)
				let target_n_d = target_n.checked_mul(d).ok_or(Error::<T, I>::Overflow)?;
				let target_d_n = target_d.checked_mul(n).ok_or(Error::<T, I>::Overflow)?;
				ensure!(target_n_d <= target_d_n, Error::<T, I>::NotEnoughMembers);
				// Create the account.
				Ok(PALLET_ID.into_sub_account((Self::pallet_index(), target_n, target_d)))
			},
			_ => return Err(DispatchError::BadOrigin.into()),
		}
	}

	/// A simple helper function to generate a collective quantity account from the collective origin.
	///
	/// A quantity account simply represents the total number of members used to generate this account.
	pub fn origin_to_quantity_account(
		origin: RawOrigin<T::AccountId, I>,
	) -> Result<T::AccountId, DispatchError> {
		match origin {
			RawOrigin::Members(n, _) => {
				// Create an account where n is the number of members who voted aye
				Ok(PALLET_ID.into_sub_account((Self::pallet_index(), n)))
			},
			RawOrigin::Member(who) => {
				Ok(PALLET_ID.into_sub_account((Self::pallet_index(), who)))
			},
			_ => return Err(DispatchError::BadOrigin.into()),
		}
	}

	/// Check whether `who` is a member of the collective.
	pub fn is_member(who: &T::AccountId) -> bool {
		// Note: The dispatchables *do not* use this to check membership so make sure
		// to update those if this is changed.
		Self::members().contains(who)
	}

	/// Ensure that the right proposal bounds were passed and get the proposal from storage.
	///
	/// Checks the length in storage via `storage::read` which adds an extra `size_of::<u32>() == 4`
	/// to the length.
	fn validate_and_get_proposal(
		hash: &T::Hash,
		length_bound: u32,
		weight_bound: Weight
	) -> Result<(<T as Config<I>>::Proposal, usize), DispatchError> {
		let key = ProposalOf::<T, I>::hashed_key_for(hash);
		// read the length of the proposal storage entry directly
		let proposal_len = storage::read(&key, &mut [0; 0], 0)
			.ok_or(Error::<T, I>::ProposalMissing)?;
		ensure!(proposal_len <= length_bound, Error::<T, I>::WrongProposalLength);
		let proposal = ProposalOf::<T, I>::get(hash).ok_or(Error::<T, I>::ProposalMissing)?;
		let proposal_weight = proposal.get_dispatch_info().weight;
		ensure!(proposal_weight <= weight_bound, Error::<T, I>::WrongProposalWeight);
		Ok((proposal, proposal_len as usize))
	}

	/// Weight:
	/// If `approved`:
	/// - the weight of `proposal` preimage.
	/// - two events deposited.
	/// - two removals, one mutation.
	/// - computation and i/o `O(P + L)` where:
	///   - `P` is number of active proposals,
	///   - `L` is the encoded length of `proposal` preimage.
	///
	/// If not `approved`:
	/// - one event deposited.
	/// Two removals, one mutation.
	/// Computation and i/o `O(P)` where:
	/// - `P` is number of active proposals
	fn do_approve_proposal(
		seats: MemberCount,
		voting: Votes<T::AccountId, T::BlockNumber>,
		proposal_hash: T::Hash,
		proposal: <T as Config<I>>::Proposal,
	) -> (Weight, u32) {
		Self::deposit_event(RawEvent::Approved(proposal_hash));

		let dispatch_weight = proposal.get_dispatch_info().weight;
		let origin = RawOrigin::Members(voting.threshold, seats).into();
		let result = proposal.dispatch(origin);
		Self::deposit_event(
			RawEvent::Executed(proposal_hash, result.map(|_| ()).map_err(|e| e.error))
		);
		// default to the dispatch info weight for safety
		let proposal_weight = get_result_weight(result).unwrap_or(dispatch_weight); // P1

		let proposal_count = Self::remove_proposal(proposal_hash);
		(proposal_weight, proposal_count)
	}

	fn do_disapprove_proposal(proposal_hash: T::Hash) -> u32 {
		// disapproved
		Self::deposit_event(RawEvent::Disapproved(proposal_hash));
		Self::remove_proposal(proposal_hash)
	}

	// Removes a proposal from the pallet, cleaning up votes and the vector of proposals.
	fn remove_proposal(proposal_hash: T::Hash) -> u32 {
		// remove proposal and vote
		ProposalOf::<T, I>::remove(&proposal_hash);
		Voting::<T, I>::remove(&proposal_hash);
		let num_proposals = Proposals::<T, I>::mutate(|proposals| {
			proposals.retain(|h| h != &proposal_hash);
			proposals.len() + 1 // calculate weight based on original length
		});
		num_proposals as u32
	}
}

impl<T: Config<I>, I: Instance> ChangeMembers<T::AccountId> for Module<T, I> {
	/// Update the members of the collective. Votes are updated and the prime is reset.
	///
	/// NOTE: Does not enforce the expected `MaxMembers` limit on the amount of members, but
	///       the weight estimations rely on it to estimate dispatchable weight.
	///
	/// # <weight>
	/// ## Weight
	/// - `O(MP + N)`
	///   - where `M` old-members-count (governance-bounded)
	///   - where `N` new-members-count (governance-bounded)
	///   - where `P` proposals-count
	/// - DB:
	///   - 1 storage read (codec `O(P)`) for reading the proposals
	///   - `P` storage mutations for updating the votes (codec `O(M)`)
	///   - 1 storage write (codec `O(N)`) for storing the new members
	///   - 1 storage write (codec `O(1)`) for deleting the old prime
	/// # </weight>
	fn change_members_sorted(
		_incoming: &[T::AccountId],
		outgoing: &[T::AccountId],
		new: &[T::AccountId],
	) {
		if new.len() > T::MaxMembers::get() as usize {
			log::error!(
				target: "runtime::collective",
				"New members count ({}) exceeds maximum amount of members expected ({}).",
				new.len(),
				T::MaxMembers::get(),
			);
		}
		// remove accounts from all current voting in motions.
		let mut outgoing = outgoing.to_vec();
		outgoing.sort();
		for h in Self::proposals().into_iter() {
			<Voting<T, I>>::mutate(h, |v|
				if let Some(mut votes) = v.take() {
					votes.ayes = votes.ayes.into_iter()
						.filter(|i| outgoing.binary_search(i).is_err())
						.collect();
					votes.nays = votes.nays.into_iter()
						.filter(|i| outgoing.binary_search(i).is_err())
						.collect();
					*v = Some(votes);
				}
			);
		}
		Members::<T, I>::put(new);
		Prime::<T, I>::kill();
	}

	fn set_prime(prime: Option<T::AccountId>) {
		Prime::<T, I>::set(prime);
	}

	fn get_prime() -> Option<T::AccountId> {
		Prime::<T, I>::get()
	}
}

impl<T: Config<I>, I: Instance> InitializeMembers<T::AccountId> for Module<T, I> {
	fn initialize_members(members: &[T::AccountId]) {
		if !members.is_empty() {
			assert!(<Members<T, I>>::get().is_empty(), "Members are already initialized!");
			<Members<T, I>>::put(members);
		}
	}
}

/// Ensure that the origin `o` represents at least `n` members. Returns `Ok` or an `Err`
/// otherwise.
pub fn ensure_members<OuterOrigin, AccountId, I>(o: OuterOrigin, n: MemberCount)
	-> result::Result<MemberCount, &'static str>
where
	OuterOrigin: Into<result::Result<RawOrigin<AccountId, I>, OuterOrigin>>
{
	match o.into() {
		Ok(RawOrigin::Members(x, _)) if x >= n => Ok(n),
		_ => Err("bad origin: expected to be a threshold number of members"),
	}
}

pub struct EnsureMember<AccountId, I=DefaultInstance>(sp_std::marker::PhantomData<(AccountId, I)>);
impl<
	O: Into<Result<RawOrigin<AccountId, I>, O>> + From<RawOrigin<AccountId, I>>,
	AccountId: Default,
	I,
> EnsureOrigin<O> for EnsureMember<AccountId, I> {
	type Success = AccountId;
	fn try_origin(o: O) -> Result<Self::Success, O> {
		o.into().and_then(|o| match o {
			RawOrigin::Member(id) => Ok(id),
			r => Err(O::from(r)),
		})
	}

	#[cfg(feature = "runtime-benchmarks")]
	fn successful_origin() -> O {
		O::from(RawOrigin::Member(Default::default()))
	}
}

pub struct EnsureMembers<N: U32, AccountId, I=DefaultInstance>(sp_std::marker::PhantomData<(N, AccountId, I)>);
impl<
	O: Into<Result<RawOrigin<AccountId, I>, O>> + From<RawOrigin<AccountId, I>>,
	N: U32,
	AccountId,
	I,
> EnsureOrigin<O> for EnsureMembers<N, AccountId, I> {
	type Success = (MemberCount, MemberCount);
	fn try_origin(o: O) -> Result<Self::Success, O> {
		o.into().and_then(|o| match o {
			RawOrigin::Members(n, m) if n >= N::VALUE => Ok((n, m)),
			r => Err(O::from(r)),
		})
	}

	#[cfg(feature = "runtime-benchmarks")]
	fn successful_origin() -> O {
		O::from(RawOrigin::Members(N::VALUE, N::VALUE))
	}
}

pub struct EnsureProportionMoreThan<N: U32, D: U32, AccountId, I=DefaultInstance>(
	sp_std::marker::PhantomData<(N, D, AccountId, I)>
);
impl<
	O: Into<Result<RawOrigin<AccountId, I>, O>> + From<RawOrigin<AccountId, I>>,
	N: U32,
	D: U32,
	AccountId,
	I,
> EnsureOrigin<O> for EnsureProportionMoreThan<N, D, AccountId, I> {
	type Success = ();
	fn try_origin(o: O) -> Result<Self::Success, O> {
		o.into().and_then(|o| match o {
			RawOrigin::Members(n, m) if n * D::VALUE > N::VALUE * m => Ok(()),
			r => Err(O::from(r)),
		})
	}

	#[cfg(feature = "runtime-benchmarks")]
	fn successful_origin() -> O {
		O::from(RawOrigin::Members(1u32, 0u32))
	}
}

pub struct EnsureProportionAtLeast<N: U32, D: U32, AccountId, I=DefaultInstance>(
	sp_std::marker::PhantomData<(N, D, AccountId, I)>
);
impl<
	O: Into<Result<RawOrigin<AccountId, I>, O>> + From<RawOrigin<AccountId, I>>,
	N: U32,
	D: U32,
	AccountId,
	I,
> EnsureOrigin<O> for EnsureProportionAtLeast<N, D, AccountId, I> {
	type Success = ();
	fn try_origin(o: O) -> Result<Self::Success, O> {
		o.into().and_then(|o| match o {
			RawOrigin::Members(n, m) if n * D::VALUE >= N::VALUE * m => Ok(()),
			r => Err(O::from(r)),
		})
	}

	#[cfg(feature = "runtime-benchmarks")]
	fn successful_origin() -> O {
		O::from(RawOrigin::Members(0u32, 0u32))
	}
}

#[cfg(test)]
mod tests {
	use super::*;
	use frame_support::{Hashable, assert_ok, assert_noop, parameter_types};
	use frame_system::{self as system, EventRecord, Phase};
	use hex_literal::hex;
	use sp_core::H256;
	use sp_runtime::{
		traits::{BlakeTwo256, IdentityLookup}, testing::Header,
		BuildStorage,
	};
	use crate as collective;

	parameter_types! {
		pub const BlockHashCount: u64 = 250;
		pub const MotionDuration: u64 = 3;
		pub const MaxProposals: u32 = 100;
		pub const MaxMembers: u32 = 100;
		pub const PalletId0: PalletId = PalletId(*b"py/coll0");
		pub const PalletId1: PalletId = PalletId(*b"py/coll1");
		pub const PalletId2: PalletId = PalletId(*b"py/coll2");
		pub BlockWeights: frame_system::limits::BlockWeights =
			frame_system::limits::BlockWeights::simple_max(1024);
	}
	impl frame_system::Config for Test {
		type BaseCallFilter = ();
		type BlockWeights = ();
		type BlockLength = ();
		type DbWeight = ();
		type Origin = Origin;
		type Index = u64;
		type BlockNumber = u64;
		type Call = Call;
		type Hash = H256;
		type Hashing = BlakeTwo256;
		type AccountId = u64;
		type Lookup = IdentityLookup<Self::AccountId>;
		type Header = Header;
		type Event = Event;
		type BlockHashCount = BlockHashCount;
		type Version = ();
		type PalletInfo = PalletInfo;
		type AccountData = ();
		type OnNewAccount = ();
		type OnKilledAccount = ();
		type SystemWeightInfo = ();
		type SS58Prefix = ();
		type OnSetCode = ();
	}
	impl Config<Instance1> for Test {
		type Origin = Origin;
		type Proposal = Call;
		type Event = Event;
		type MotionDuration = MotionDuration;
		type MaxProposals = MaxProposals;
		type MaxMembers = MaxMembers;
		type DefaultVote = PrimeDefaultVote;
		type WeightInfo = ();
	}
	impl Config<Instance2> for Test {
		type Origin = Origin;
		type Proposal = Call;
		type Event = Event;
		type MotionDuration = MotionDuration;
		type MaxProposals = MaxProposals;
		type MaxMembers = MaxMembers;
		type DefaultVote = MoreThanMajorityThenPrimeDefaultVote;
		type WeightInfo = ();
	}
	impl Config for Test {
		type Origin = Origin;
		type Proposal = Call;
		type Event = Event;
		type MotionDuration = MotionDuration;
		type MaxProposals = MaxProposals;
		type MaxMembers = MaxMembers;
		type DefaultVote = PrimeDefaultVote;
		type WeightInfo = ();
	}

	pub type Block = sp_runtime::generic::Block<Header, UncheckedExtrinsic>;
	pub type UncheckedExtrinsic = sp_runtime::generic::UncheckedExtrinsic<u32, u64, Call, ()>;

	frame_support::construct_runtime!(
		pub enum Test where
			Block = Block,
			NodeBlock = Block,
			UncheckedExtrinsic = UncheckedExtrinsic
		{
			System: system::{Pallet, Call, Event<T>},
			Collective: collective::<Instance1>::{Pallet, Call, Event<T>, Origin<T>, Config<T>},
			CollectiveMajority: collective::<Instance2>::{Pallet, Call, Event<T>, Origin<T>, Config<T>},
			DefaultCollective: collective::{Pallet, Call, Event<T>, Origin<T>, Config<T>},
		}
	);

	pub fn new_test_ext() -> sp_io::TestExternalities {
		let mut ext: sp_io::TestExternalities = GenesisConfig {
			collective_Instance1: collective::GenesisConfig {
				members: vec![1, 2, 3],
				phantom: Default::default(),
			},
			collective_Instance2: collective::GenesisConfig {
				members: vec![1, 2, 3, 4, 5],
				phantom: Default::default(),
			},
			collective: Default::default(),
		}.build_storage().unwrap().into();
		ext.execute_with(|| System::set_block_number(1));
		ext
	}

	fn make_proposal(value: u64) -> Call {
		Call::System(frame_system::Call::remark(value.encode()))
	}

	#[test]
	fn motions_basic_environment_works() {
		new_test_ext().execute_with(|| {
			assert_eq!(Collective::members(), vec![1, 2, 3]);
			assert_eq!(*Collective::proposals(), Vec::<H256>::new());
		});
	}

	#[test]
	fn close_works() {
		new_test_ext().execute_with(|| {
			let proposal = make_proposal(42);
			let proposal_len: u32 = proposal.using_encoded(|p| p.len() as u32);
			let proposal_weight = proposal.get_dispatch_info().weight;
			let hash = BlakeTwo256::hash_of(&proposal);

			assert_ok!(Collective::propose(Origin::signed(1), 3, Box::new(proposal.clone()), proposal_len));
			assert_ok!(Collective::vote(Origin::signed(2), hash.clone(), 0, true));

			System::set_block_number(3);
			assert_noop!(
				Collective::close(Origin::signed(4), hash.clone(), 0, proposal_weight, proposal_len),
				Error::<Test, Instance1>::TooEarly
			);

			System::set_block_number(4);
			assert_ok!(Collective::close(Origin::signed(4), hash.clone(), 0, proposal_weight, proposal_len));

			let record = |event| EventRecord { phase: Phase::Initialization, event, topics: vec![] };
			assert_eq!(System::events(), vec![
				record(Event::collective_Instance1(RawEvent::Proposed(1, 0, hash.clone(), 3))),
				record(Event::collective_Instance1(RawEvent::Voted(2, hash.clone(), true, 2, 0))),
				record(Event::collective_Instance1(RawEvent::Closed(hash.clone(), 2, 1))),
				record(Event::collective_Instance1(RawEvent::Disapproved(hash.clone())))
			]);
		});
	}

	#[test]
	fn proposal_weight_limit_works_on_approve() {
		new_test_ext().execute_with(|| {
			let proposal = Call::Collective(crate::Call::set_members(vec![1, 2, 3], None, MaxMembers::get()));
			let proposal_len: u32 = proposal.using_encoded(|p| p.len() as u32);
			let proposal_weight = proposal.get_dispatch_info().weight;
			let hash = BlakeTwo256::hash_of(&proposal);
			// Set 1 as prime voter
			Prime::<Test, Instance1>::set(Some(1));
			assert_ok!(Collective::propose(Origin::signed(1), 3, Box::new(proposal.clone()), proposal_len));
			// With 1's prime vote, this should pass
			System::set_block_number(4);
			assert_noop!(
				Collective::close(Origin::signed(4), hash.clone(), 0, proposal_weight - 100, proposal_len),
				Error::<Test, Instance1>::WrongProposalWeight
			);
			assert_ok!(Collective::close(Origin::signed(4), hash.clone(), 0, proposal_weight, proposal_len));
		})
	}

	#[test]
	fn proposal_weight_limit_ignored_on_disapprove() {
		new_test_ext().execute_with(|| {
			let proposal = Call::Collective(crate::Call::set_members(vec![1, 2, 3], None, MaxMembers::get()));
			let proposal_len: u32 = proposal.using_encoded(|p| p.len() as u32);
			let proposal_weight = proposal.get_dispatch_info().weight;
			let hash = BlakeTwo256::hash_of(&proposal);

			assert_ok!(Collective::propose(Origin::signed(1), 3, Box::new(proposal.clone()), proposal_len));
			// No votes, this proposal wont pass
			System::set_block_number(4);
			assert_ok!(
				Collective::close(Origin::signed(4), hash.clone(), 0, proposal_weight - 100, proposal_len)
			);
		})
	}

	#[test]
	fn close_with_prime_works() {
		new_test_ext().execute_with(|| {
			let proposal = make_proposal(42);
			let proposal_len: u32 = proposal.using_encoded(|p| p.len() as u32);
			let proposal_weight = proposal.get_dispatch_info().weight;
			let hash = BlakeTwo256::hash_of(&proposal);
			assert_ok!(Collective::set_members(Origin::root(), vec![1, 2, 3], Some(3), MaxMembers::get()));

			assert_ok!(Collective::propose(Origin::signed(1), 3, Box::new(proposal.clone()), proposal_len));
			assert_ok!(Collective::vote(Origin::signed(2), hash.clone(), 0, true));

			System::set_block_number(4);
			assert_ok!(Collective::close(Origin::signed(4), hash.clone(), 0, proposal_weight, proposal_len));

			let record = |event| EventRecord { phase: Phase::Initialization, event, topics: vec![] };
			assert_eq!(System::events(), vec![
				record(Event::collective_Instance1(RawEvent::Proposed(1, 0, hash.clone(), 3))),
				record(Event::collective_Instance1(RawEvent::Voted(2, hash.clone(), true, 2, 0))),
				record(Event::collective_Instance1(RawEvent::Closed(hash.clone(), 2, 1))),
				record(Event::collective_Instance1(RawEvent::Disapproved(hash.clone())))
			]);
		});
	}

	#[test]
	fn close_with_voting_prime_works() {
		new_test_ext().execute_with(|| {
			let proposal = make_proposal(42);
			let proposal_len: u32 = proposal.using_encoded(|p| p.len() as u32);
			let proposal_weight = proposal.get_dispatch_info().weight;
			let hash = BlakeTwo256::hash_of(&proposal);
			assert_ok!(Collective::set_members(Origin::root(), vec![1, 2, 3], Some(1), MaxMembers::get()));

			assert_ok!(Collective::propose(Origin::signed(1), 3, Box::new(proposal.clone()), proposal_len));
			assert_ok!(Collective::vote(Origin::signed(2), hash.clone(), 0, true));

			System::set_block_number(4);
			assert_ok!(Collective::close(Origin::signed(4), hash.clone(), 0, proposal_weight, proposal_len));

			let record = |event| EventRecord { phase: Phase::Initialization, event, topics: vec![] };
			assert_eq!(System::events(), vec![
				record(Event::collective_Instance1(RawEvent::Proposed(1, 0, hash.clone(), 3))),
				record(Event::collective_Instance1(RawEvent::Voted(2, hash.clone(), true, 2, 0))),
				record(Event::collective_Instance1(RawEvent::Closed(hash.clone(), 3, 0))),
				record(Event::collective_Instance1(RawEvent::Approved(hash.clone()))),
				record(Event::collective_Instance1(RawEvent::Executed(hash.clone(), Err(DispatchError::BadOrigin))))
			]);
		});
	}

	#[test]
	fn close_with_no_prime_but_majority_works() {
		new_test_ext().execute_with(|| {
			let proposal = make_proposal(42);
			let proposal_len: u32 = proposal.using_encoded(|p| p.len() as u32);
			let proposal_weight = proposal.get_dispatch_info().weight;
			let hash = BlakeTwo256::hash_of(&proposal);
			assert_ok!(CollectiveMajority::set_members(Origin::root(), vec![1, 2, 3, 4, 5], Some(5), MaxMembers::get()));

			assert_ok!(CollectiveMajority::propose(Origin::signed(1), 5, Box::new(proposal.clone()), proposal_len));
			assert_ok!(CollectiveMajority::vote(Origin::signed(2), hash.clone(), 0, true));
			assert_ok!(CollectiveMajority::vote(Origin::signed(3), hash.clone(), 0, true));

			System::set_block_number(4);
			assert_ok!(CollectiveMajority::close(Origin::signed(4), hash.clone(), 0, proposal_weight, proposal_len));

			let record = |event| EventRecord { phase: Phase::Initialization, event, topics: vec![] };
			assert_eq!(System::events(), vec![
				record(Event::collective_Instance2(RawEvent::Proposed(1, 0, hash.clone(), 5))),
				record(Event::collective_Instance2(RawEvent::Voted(2, hash.clone(), true, 2, 0))),
				record(Event::collective_Instance2(RawEvent::Voted(3, hash.clone(), true, 3, 0))),
				record(Event::collective_Instance2(RawEvent::Closed(hash.clone(), 5, 0))),
				record(Event::collective_Instance2(RawEvent::Approved(hash.clone()))),
				record(Event::collective_Instance2(RawEvent::Executed(hash.clone(), Err(DispatchError::BadOrigin))))
			]);
		});
	}

	#[test]
	fn removal_of_old_voters_votes_works() {
		new_test_ext().execute_with(|| {
			let proposal = make_proposal(42);
			let proposal_len: u32 = proposal.using_encoded(|p| p.len() as u32);
			let hash = BlakeTwo256::hash_of(&proposal);
			let end = 4;
			assert_ok!(Collective::propose(Origin::signed(1), 3, Box::new(proposal.clone()), proposal_len));
			assert_ok!(Collective::vote(Origin::signed(2), hash.clone(), 0, true));
			assert_eq!(
				Collective::voting(&hash),
				Some(Votes { index: 0, threshold: 3, ayes: vec![1, 2], nays: vec![], end })
			);
			Collective::change_members_sorted(&[4], &[1], &[2, 3, 4]);
			assert_eq!(
				Collective::voting(&hash),
				Some(Votes { index: 0, threshold: 3, ayes: vec![2], nays: vec![], end })
			);

			let proposal = make_proposal(69);
			let proposal_len: u32 = proposal.using_encoded(|p| p.len() as u32);
			let hash = BlakeTwo256::hash_of(&proposal);
			assert_ok!(Collective::propose(Origin::signed(2), 2, Box::new(proposal.clone()), proposal_len));
			assert_ok!(Collective::vote(Origin::signed(3), hash.clone(), 1, false));
			assert_eq!(
				Collective::voting(&hash),
				Some(Votes { index: 1, threshold: 2, ayes: vec![2], nays: vec![3], end })
			);
			Collective::change_members_sorted(&[], &[3], &[2, 4]);
			assert_eq!(
				Collective::voting(&hash),
				Some(Votes { index: 1, threshold: 2, ayes: vec![2], nays: vec![], end })
			);
		});
	}

	#[test]
	fn removal_of_old_voters_votes_works_with_set_members() {
		new_test_ext().execute_with(|| {
			let proposal = make_proposal(42);
			let proposal_len: u32 = proposal.using_encoded(|p| p.len() as u32);
			let hash = BlakeTwo256::hash_of(&proposal);
			let end = 4;
			assert_ok!(Collective::propose(Origin::signed(1), 3, Box::new(proposal.clone()), proposal_len));
			assert_ok!(Collective::vote(Origin::signed(2), hash.clone(), 0, true));
			assert_eq!(
				Collective::voting(&hash),
				Some(Votes { index: 0, threshold: 3, ayes: vec![1, 2], nays: vec![], end })
			);
			assert_ok!(Collective::set_members(Origin::root(), vec![2, 3, 4], None, MaxMembers::get()));
			assert_eq!(
				Collective::voting(&hash),
				Some(Votes { index: 0, threshold: 3, ayes: vec![2], nays: vec![], end })
			);

			let proposal = make_proposal(69);
			let proposal_len: u32 = proposal.using_encoded(|p| p.len() as u32);
			let hash = BlakeTwo256::hash_of(&proposal);
			assert_ok!(Collective::propose(Origin::signed(2), 2, Box::new(proposal.clone()), proposal_len));
			assert_ok!(Collective::vote(Origin::signed(3), hash.clone(), 1, false));
			assert_eq!(
				Collective::voting(&hash),
				Some(Votes { index: 1, threshold: 2, ayes: vec![2], nays: vec![3], end })
			);
			assert_ok!(Collective::set_members(Origin::root(), vec![2, 4], None, MaxMembers::get()));
			assert_eq!(
				Collective::voting(&hash),
				Some(Votes { index: 1, threshold: 2, ayes: vec![2], nays: vec![], end })
			);
		});
	}

	#[test]
	fn propose_works() {
		new_test_ext().execute_with(|| {
			let proposal = make_proposal(42);
			let proposal_len: u32 = proposal.using_encoded(|p| p.len() as u32);
			let hash = proposal.blake2_256().into();
			let end = 4;
			assert_ok!(Collective::propose(Origin::signed(1), 3, Box::new(proposal.clone()), proposal_len));
			assert_eq!(*Collective::proposals(), vec![hash]);
			assert_eq!(Collective::proposal_of(&hash), Some(proposal));
			assert_eq!(
				Collective::voting(&hash),
				Some(Votes { index: 0, threshold: 3, ayes: vec![1], nays: vec![], end })
			);

			assert_eq!(System::events(), vec![
				EventRecord {
					phase: Phase::Initialization,
					event: Event::collective_Instance1(RawEvent::Proposed(
						1,
						0,
						hex!["68eea8f20b542ec656c6ac2d10435ae3bd1729efc34d1354ab85af840aad2d35"].into(),
						3,
					)),
					topics: vec![],
				}
			]);
		});
	}

	#[test]
	fn limit_active_proposals() {
		new_test_ext().execute_with(|| {
			for i in 0..MaxProposals::get() {
				let proposal = make_proposal(i as u64);
				let proposal_len: u32 = proposal.using_encoded(|p| p.len() as u32);
				assert_ok!(Collective::propose(Origin::signed(1), 3, Box::new(proposal.clone()), proposal_len));
			}
			let proposal = make_proposal(MaxProposals::get() as u64 + 1);
			let proposal_len: u32 = proposal.using_encoded(|p| p.len() as u32);
			assert_noop!(
				Collective::propose(Origin::signed(1), 3, Box::new(proposal.clone()), proposal_len),
				Error::<Test, Instance1>::TooManyProposals
			);
		})
	}

	#[test]
	fn correct_validate_and_get_proposal() {
		new_test_ext().execute_with(|| {
			let proposal = Call::Collective(crate::Call::set_members(vec![1, 2, 3], None, MaxMembers::get()));
			let length = proposal.encode().len() as u32;
			assert_ok!(Collective::propose(Origin::signed(1), 3, Box::new(proposal.clone()), length));

			let hash = BlakeTwo256::hash_of(&proposal);
			let weight = proposal.get_dispatch_info().weight;
			assert_noop!(
				Collective::validate_and_get_proposal(&BlakeTwo256::hash_of(&vec![3; 4]), length, weight),
				Error::<Test, Instance1>::ProposalMissing
			);
			assert_noop!(
				Collective::validate_and_get_proposal(&hash, length - 2, weight),
				Error::<Test, Instance1>::WrongProposalLength
			);
			assert_noop!(
				Collective::validate_and_get_proposal(&hash, length, weight - 10),
				Error::<Test, Instance1>::WrongProposalWeight
			);
			let res = Collective::validate_and_get_proposal(&hash, length, weight);
			assert_ok!(res.clone());
			let (retrieved_proposal, len) = res.unwrap();
			assert_eq!(length as usize, len);
			assert_eq!(proposal, retrieved_proposal);
		})
	}

	#[test]
	fn motions_ignoring_non_collective_proposals_works() {
		new_test_ext().execute_with(|| {
			let proposal = make_proposal(42);
			let proposal_len: u32 = proposal.using_encoded(|p| p.len() as u32);
			assert_noop!(
				Collective::propose(Origin::signed(42), 3, Box::new(proposal.clone()), proposal_len),
				Error::<Test, Instance1>::NotMember
			);
		});
	}

	#[test]
	fn motions_ignoring_non_collective_votes_works() {
		new_test_ext().execute_with(|| {
			let proposal = make_proposal(42);
			let proposal_len: u32 = proposal.using_encoded(|p| p.len() as u32);
			let hash: H256 = proposal.blake2_256().into();
			assert_ok!(Collective::propose(Origin::signed(1), 3, Box::new(proposal.clone()), proposal_len));
			assert_noop!(
				Collective::vote(Origin::signed(42), hash.clone(), 0, true),
				Error::<Test, Instance1>::NotMember,
			);
		});
	}

	#[test]
	fn motions_ignoring_bad_index_collective_vote_works() {
		new_test_ext().execute_with(|| {
			System::set_block_number(3);
			let proposal = make_proposal(42);
			let proposal_len: u32 = proposal.using_encoded(|p| p.len() as u32);
			let hash: H256 = proposal.blake2_256().into();
			assert_ok!(Collective::propose(Origin::signed(1), 3, Box::new(proposal.clone()), proposal_len));
			assert_noop!(
				Collective::vote(Origin::signed(2), hash.clone(), 1, true),
				Error::<Test, Instance1>::WrongIndex,
			);
		});
	}

	#[test]
	fn motions_revoting_works() {
		new_test_ext().execute_with(|| {
			let proposal = make_proposal(42);
			let proposal_len: u32 = proposal.using_encoded(|p| p.len() as u32);
			let hash: H256 = proposal.blake2_256().into();
			let end = 4;
			assert_ok!(Collective::propose(Origin::signed(1), 2, Box::new(proposal.clone()), proposal_len));
			assert_eq!(
				Collective::voting(&hash),
				Some(Votes { index: 0, threshold: 2, ayes: vec![1], nays: vec![], end })
			);
			assert_noop!(
				Collective::vote(Origin::signed(1), hash.clone(), 0, true),
				Error::<Test, Instance1>::DuplicateVote,
			);
			assert_ok!(Collective::vote(Origin::signed(1), hash.clone(), 0, false));
			assert_eq!(
				Collective::voting(&hash),
				Some(Votes { index: 0, threshold: 2, ayes: vec![], nays: vec![1], end })
			);
			assert_noop!(
				Collective::vote(Origin::signed(1), hash.clone(), 0, false),
				Error::<Test, Instance1>::DuplicateVote,
			);

			assert_eq!(System::events(), vec![
				EventRecord {
					phase: Phase::Initialization,
					event: Event::collective_Instance1(RawEvent::Proposed(
						1,
						0,
						hex!["68eea8f20b542ec656c6ac2d10435ae3bd1729efc34d1354ab85af840aad2d35"].into(),
						2,
					)),
					topics: vec![],
				},
				EventRecord {
					phase: Phase::Initialization,
					event: Event::collective_Instance1(RawEvent::Voted(
						1,
						hex!["68eea8f20b542ec656c6ac2d10435ae3bd1729efc34d1354ab85af840aad2d35"].into(),
						false,
						0,
						1,
					)),
					topics: vec![],
				}
			]);
		});
	}

	#[test]
	fn motions_all_first_vote_free_works() {
		new_test_ext().execute_with(|| {
			let proposal = make_proposal(42);
			let proposal_len: u32 = proposal.using_encoded(|p| p.len() as u32);
			let hash: H256 = proposal.blake2_256().into();
			let end = 4;
			assert_ok!(
				Collective::propose(
					Origin::signed(1),
					2,
					Box::new(proposal.clone()),
					proposal_len,
				)
			);
			assert_eq!(
				Collective::voting(&hash),
				Some(Votes { index: 0, threshold: 2, ayes: vec![1], nays: vec![], end })
			);

			// For the motion, acc 2's first vote, expecting Ok with Pays::No.
			let vote_rval: DispatchResultWithPostInfo = Collective::vote(
				Origin::signed(2),
				hash.clone(),
				0,
				true,
			);
			assert_eq!(vote_rval.unwrap().pays_fee, Pays::No);

			// Duplicate vote, expecting error with Pays::Yes.
			let vote_rval: DispatchResultWithPostInfo = Collective::vote(
				Origin::signed(2),
				hash.clone(),
				0,
				true,
			);
			assert_eq!(vote_rval.unwrap_err().post_info.pays_fee, Pays::Yes);

			// Modifying vote, expecting ok with Pays::Yes.
			let vote_rval: DispatchResultWithPostInfo = Collective::vote(
				Origin::signed(2),
				hash.clone(),
				0,
				false,
			);
			assert_eq!(vote_rval.unwrap().pays_fee, Pays::Yes);

			// For the motion, acc 3's first vote, expecting Ok with Pays::No.
			let vote_rval: DispatchResultWithPostInfo = Collective::vote(
				Origin::signed(3),
				hash.clone(),
				0,
				true,
			);
			assert_eq!(vote_rval.unwrap().pays_fee, Pays::No);

			// acc 3 modify the vote, expecting Ok with Pays::Yes.
			let vote_rval: DispatchResultWithPostInfo = Collective::vote(
				Origin::signed(3),
				hash.clone(),
				0,
				false,
			);
			assert_eq!(vote_rval.unwrap().pays_fee, Pays::Yes);

			// Test close() Extrincis | Check DispatchResultWithPostInfo with Pay Info

			let proposal_weight = proposal.get_dispatch_info().weight;
			let close_rval: DispatchResultWithPostInfo = Collective::close(
				Origin::signed(2),
				hash.clone(),
				0,
				proposal_weight,
				proposal_len,
			);
			assert_eq!(close_rval.unwrap().pays_fee, Pays::No);

			// trying to close the proposal, which is already closed.
			// Expecting error "ProposalMissing" with Pays::Yes
			let close_rval: DispatchResultWithPostInfo = Collective::close(
				Origin::signed(2),
				hash.clone(),
				0,
				proposal_weight,
				proposal_len,
			);
			assert_eq!(close_rval.unwrap_err().post_info.pays_fee, Pays::Yes);
		});
	}

	#[test]
	fn motions_reproposing_disapproved_works() {
		new_test_ext().execute_with(|| {
			let proposal = make_proposal(42);
			let proposal_len: u32 = proposal.using_encoded(|p| p.len() as u32);
			let proposal_weight = proposal.get_dispatch_info().weight;
			let hash: H256 = proposal.blake2_256().into();
			assert_ok!(Collective::propose(Origin::signed(1), 3, Box::new(proposal.clone()), proposal_len));
			assert_ok!(Collective::vote(Origin::signed(2), hash.clone(), 0, false));
			assert_ok!(Collective::close(Origin::signed(2), hash.clone(), 0, proposal_weight, proposal_len));
			assert_eq!(*Collective::proposals(), vec![]);
			assert_ok!(Collective::propose(Origin::signed(1), 2, Box::new(proposal.clone()), proposal_len));
			assert_eq!(*Collective::proposals(), vec![hash]);
		});
	}

	#[test]
	fn motions_disapproval_works() {
		new_test_ext().execute_with(|| {
			let proposal = make_proposal(42);
			let proposal_len: u32 = proposal.using_encoded(|p| p.len() as u32);
			let proposal_weight = proposal.get_dispatch_info().weight;
			let hash: H256 = proposal.blake2_256().into();
			assert_ok!(Collective::propose(Origin::signed(1), 3, Box::new(proposal.clone()), proposal_len));
			assert_ok!(Collective::vote(Origin::signed(2), hash.clone(), 0, false));
			assert_ok!(Collective::close(Origin::signed(2), hash.clone(), 0, proposal_weight, proposal_len));

			assert_eq!(System::events(), vec![
				EventRecord {
					phase: Phase::Initialization,
					event: Event::collective_Instance1(
						RawEvent::Proposed(
							1,
							0,
							hex!["68eea8f20b542ec656c6ac2d10435ae3bd1729efc34d1354ab85af840aad2d35"].into(),
							3,
						)),
					topics: vec![],
				},
				EventRecord {
					phase: Phase::Initialization,
					event: Event::collective_Instance1(RawEvent::Voted(
						2,
						hex!["68eea8f20b542ec656c6ac2d10435ae3bd1729efc34d1354ab85af840aad2d35"].into(),
						false,
						1,
						1,
					)),
					topics: vec![],
				},
				EventRecord {
					phase: Phase::Initialization,
					event: Event::collective_Instance1(RawEvent::Closed(
						hex!["68eea8f20b542ec656c6ac2d10435ae3bd1729efc34d1354ab85af840aad2d35"].into(), 1, 1,
					)),
					topics: vec![],
				},
				EventRecord {
					phase: Phase::Initialization,
					event: Event::collective_Instance1(RawEvent::Disapproved(
						hex!["68eea8f20b542ec656c6ac2d10435ae3bd1729efc34d1354ab85af840aad2d35"].into(),
					)),
					topics: vec![],
				}
			]);
		});
	}

	#[test]
	fn motions_approval_works() {
		new_test_ext().execute_with(|| {
			let proposal = make_proposal(42);
			let proposal_len: u32 = proposal.using_encoded(|p| p.len() as u32);
			let proposal_weight = proposal.get_dispatch_info().weight;
			let hash: H256 = proposal.blake2_256().into();
			assert_ok!(Collective::propose(Origin::signed(1), 2, Box::new(proposal.clone()), proposal_len));
			assert_ok!(Collective::vote(Origin::signed(2), hash.clone(), 0, true));
			assert_ok!(Collective::close(Origin::signed(2), hash.clone(), 0, proposal_weight, proposal_len));

			assert_eq!(System::events(), vec![
				EventRecord {
					phase: Phase::Initialization,
					event: Event::collective_Instance1(RawEvent::Proposed(
						1,
						0,
						hex!["68eea8f20b542ec656c6ac2d10435ae3bd1729efc34d1354ab85af840aad2d35"].into(),
						2,
					)),
					topics: vec![],
				},
				EventRecord {
					phase: Phase::Initialization,
					event: Event::collective_Instance1(RawEvent::Voted(
						2,
						hex!["68eea8f20b542ec656c6ac2d10435ae3bd1729efc34d1354ab85af840aad2d35"].into(),
						true,
						2,
						0,
					)),
					topics: vec![],
				},
				EventRecord {
					phase: Phase::Initialization,
					event: Event::collective_Instance1(RawEvent::Closed(
						hex!["68eea8f20b542ec656c6ac2d10435ae3bd1729efc34d1354ab85af840aad2d35"].into(), 2, 0,
					)),
					topics: vec![],
				},
				EventRecord {
					phase: Phase::Initialization,
					event: Event::collective_Instance1(RawEvent::Approved(
						hex!["68eea8f20b542ec656c6ac2d10435ae3bd1729efc34d1354ab85af840aad2d35"].into(),
					)),
					topics: vec![],
				},
				EventRecord {
					phase: Phase::Initialization,
					event: Event::collective_Instance1(RawEvent::Executed(
						hex!["68eea8f20b542ec656c6ac2d10435ae3bd1729efc34d1354ab85af840aad2d35"].into(),
						Err(DispatchError::BadOrigin),
					)),
					topics: vec![],
				}
			]);
		});
	}

	#[test]
	fn close_disapprove_does_not_care_about_weight_or_len() {
		// This test confirms that if you close a proposal that would be disapproved,
		// we do not care about the proposal length or proposal weight since it will
		// not be read from storage or executed.
		new_test_ext().execute_with(|| {
			let proposal = make_proposal(42);
			let proposal_len: u32 = proposal.using_encoded(|p| p.len() as u32);
			let hash: H256 = proposal.blake2_256().into();
			assert_ok!(Collective::propose(Origin::signed(1), 2, Box::new(proposal.clone()), proposal_len));
			// First we make the proposal succeed
			assert_ok!(Collective::vote(Origin::signed(2), hash.clone(), 0, true));
			// It will not close with bad weight/len information
			assert_noop!(
				Collective::close(Origin::signed(2), hash.clone(), 0, 0, 0),
				Error::<Test, Instance1>::WrongProposalLength,
			);
			assert_noop!(
				Collective::close(Origin::signed(2), hash.clone(), 0, 0, proposal_len),
				Error::<Test, Instance1>::WrongProposalWeight,
			);
			// Now we make the proposal fail
			assert_ok!(Collective::vote(Origin::signed(1), hash.clone(), 0, false));
			assert_ok!(Collective::vote(Origin::signed(2), hash.clone(), 0, false));
			// It can close even if the weight/len information is bad
			assert_ok!(Collective::close(Origin::signed(2), hash.clone(), 0, 0, 0));
		})
	}

	#[test]
	fn disapprove_proposal_works() {
		new_test_ext().execute_with(|| {
			let proposal = make_proposal(42);
			let proposal_len: u32 = proposal.using_encoded(|p| p.len() as u32);
			let hash: H256 = proposal.blake2_256().into();
			assert_ok!(Collective::propose(Origin::signed(1), 2, Box::new(proposal.clone()), proposal_len));
			// Proposal would normally succeed
			assert_ok!(Collective::vote(Origin::signed(2), hash.clone(), 0, true));
			// But Root can disapprove and remove it anyway
			assert_ok!(Collective::disapprove_proposal(Origin::root(), hash.clone()));
			let record = |event| EventRecord { phase: Phase::Initialization, event, topics: vec![] };
			assert_eq!(System::events(), vec![
				record(Event::collective_Instance1(RawEvent::Proposed(1, 0, hash.clone(), 2))),
				record(Event::collective_Instance1(RawEvent::Voted(2, hash.clone(), true, 2, 0))),
				record(Event::collective_Instance1(RawEvent::Disapproved(hash.clone()))),
			]);
		})
	}
}<|MERGE_RESOLUTION|>--- conflicted
+++ resolved
@@ -51,21 +51,13 @@
 };
 
 use frame_support::{
-	decl_error, decl_event, decl_module, decl_storage, ensure, BoundedVec,
+	decl_error, decl_event, decl_module, decl_storage, ensure, BoundedVec, PalletId,
 	codec::{Decode, Encode},
-<<<<<<< HEAD
-	decl_error, decl_event, decl_module, decl_storage, ensure, PalletId,
-=======
->>>>>>> 982df173
 	dispatch::{
 		DispatchError, DispatchResult, DispatchResultWithPostInfo, Dispatchable, Parameter,
 		PostDispatchInfo,
 	},
-<<<<<<< HEAD
-	traits::{ChangeMembers, EnsureOrigin, Get, InitializeMembers, GetBacking, Backing, PalletInfo},
-=======
 	traits::{ChangeMembers, EnsureOrigin, Get, InitializeMembers, GetBacking, Backing},
->>>>>>> 982df173
 	weights::{DispatchClass, GetDispatchInfo, Weight, Pays},
 };
 use frame_system::{self as system, ensure_signed, ensure_root};
