--- conflicted
+++ resolved
@@ -39,18 +39,6 @@
 	DigestItem, Perbill,
 };
 use sp_staking::SessionIndex;
-<<<<<<< HEAD
-use sp_election_providers::onchain;
-
-impl_outer_origin! {
-	pub enum Origin for Test {}
-}
-
-impl_outer_dispatch! {
-	pub enum Call for Test where origin: Origin {
-		pallet_grandpa::Grandpa,
-		pallet_staking::Staking,
-=======
 use pallet_session::historical as pallet_session_historical;
 use sp_election_providers::onchain;
 
@@ -71,7 +59,6 @@
 		Grandpa: pallet_grandpa::{Module, Call, Storage, Config, Event, ValidateUnsigned},
 		Offences: pallet_offences::{Module, Call, Storage, Event},
 		Historical: pallet_session_historical::{Module},
->>>>>>> e5e8197f
 	}
 );
 
