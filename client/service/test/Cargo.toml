[package]
name = "sc-service-test"
version = "2.0.0"
authors = ["Parity Technologies <admin@parity.io>"]
edition = "2018"
license = "GPL-3.0-or-later WITH Classpath-exception-2.0"
publish = false
homepage = "https://substrate.dev"
repository = "https://github.com/paritytech/substrate/"

[package.metadata.docs.rs]
targets = ["x86_64-unknown-linux-gnu"]

[dependencies]
hex-literal = "0.3.1"
tempfile = "3.1.0"
tokio = "0.1.22"
futures01 = { package = "futures", version = "0.1.29" }
log = "0.4.8"
fdlimit = "0.2.1"
parking_lot = "0.11.1"
sc-light = { version = "2.0.0", path = "../../light" }
sp-blockchain = { version = "2.0.0", path = "../../../primitives/blockchain" }
sp-api = { version = "2.0.0", path = "../../../primitives/api" }
sp-state-machine = { version = "0.8.0", path = "../../../primitives/state-machine" }
sp-externalities = { version = "0.8.0", path = "../../../primitives/externalities" }
sp-trie = { version = "2.0.0", path = "../../../primitives/trie" }
sp-storage = { version = "2.0.0", path = "../../../primitives/storage" }
sc-client-db = { version = "0.8.0", default-features = false, path = "../../db" }
futures = { version = "0.3.1", features = ["compat"] }
sc-service = { version = "0.8.0", default-features = false, features = ["test-helpers"], path = "../../service" }
sc-network = { version = "0.8.0", path = "../../network" }
sp-consensus = { version = "0.8.0", path = "../../../primitives/consensus/common" }
sp-runtime = { version = "2.0.0", path = "../../../primitives/runtime" }
sp-core = { version = "2.0.0", path = "../../../primitives/core" }
sp-transaction-pool = { version = "2.0.0", path = "../../../primitives/transaction-pool" }
substrate-test-runtime = { version = "2.0.0", path = "../../../test-utils/runtime" }
substrate-test-runtime-client = { version = "2.0.0", path = "../../../test-utils/runtime/client" }
sc-client-api = { version = "2.0.0", path = "../../api" }
sc-block-builder = { version = "0.8.0", path = "../../block-builder" }
sc-executor = { version = "0.8.0", path = "../../executor" }
sp-panic-handler = { version = "2.0.0", path = "../../../primitives/panic-handler" }
<<<<<<< HEAD
parity-scale-codec = "1.3.6"
sp-tracing = { version = "2.0.0", path = "../../../primitives/tracing" }

[dev-dependencies]
sp-finality-grandpa = { version = "2.0.0", path = "../../../primitives/finality-grandpa" }
=======
parity-scale-codec = "2.0.0"
sp-tracing = { version = "2.0.0", path = "../../../primitives/tracing" }
>>>>>>> a45e3f20
<|MERGE_RESOLUTION|>--- conflicted
+++ resolved
@@ -40,13 +40,8 @@
 sc-block-builder = { version = "0.8.0", path = "../../block-builder" }
 sc-executor = { version = "0.8.0", path = "../../executor" }
 sp-panic-handler = { version = "2.0.0", path = "../../../primitives/panic-handler" }
-<<<<<<< HEAD
-parity-scale-codec = "1.3.6"
+parity-scale-codec = "2.0.0"
 sp-tracing = { version = "2.0.0", path = "../../../primitives/tracing" }
 
 [dev-dependencies]
-sp-finality-grandpa = { version = "2.0.0", path = "../../../primitives/finality-grandpa" }
-=======
-parity-scale-codec = "2.0.0"
-sp-tracing = { version = "2.0.0", path = "../../../primitives/tracing" }
->>>>>>> a45e3f20
+sp-finality-grandpa = { version = "2.0.0", path = "../../../primitives/finality-grandpa" }