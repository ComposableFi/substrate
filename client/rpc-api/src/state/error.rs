--- conflicted
+++ resolved
@@ -27,13 +27,8 @@
 #[derive(Debug, thiserror::Error)]
 pub enum Error {
 	/// Client error.
-<<<<<<< HEAD
-	#[display(fmt = "Client error: {}", _0)]
-	Client(Box<dyn std::error::Error + Send + Sync>),
-=======
 	#[error("Client error: {}", .0)]
-	Client(#[from] Box<dyn std::error::Error + Send>),
->>>>>>> e7b93e1b
+	Client(#[from] Box<dyn std::error::Error + Send + Sync>),
 	/// Provided block range couldn't be resolved to a list of blocks.
 	#[error("Cannot resolve a block range ['{:?}' ... '{:?}]. {}", .from, .to, .details)]
 	InvalidBlockRange {
