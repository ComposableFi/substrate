--- conflicted
+++ resolved
@@ -306,71 +306,4 @@
 
 		Ok(())
 	}
-<<<<<<< HEAD
-=======
-}
-
-/// Provide duration since unix epoch in millisecond for timestamp inherent.
-/// Mocks the timestamp inherent to always produce the timestamp for the next babe slot.
-pub struct SlotTimestampProvider {
-	time: atomic::AtomicU64,
-	slot_duration: u64,
-}
-
-impl SlotTimestampProvider {
-	/// Create a new mocked time stamp provider.
-	pub fn new<B, C>(client: Arc<C>) -> Result<Self, Error>
-	where
-		B: BlockT,
-		C: AuxStore + HeaderBackend<B> + ProvideRuntimeApi<B> + UsageProvider<B>,
-		C::Api: BabeApi<B>,
-	{
-		let slot_duration = Config::get(&*client)?.slot_duration;
-		let info = client.info();
-
-		// looks like this isn't the first block, rehydrate the fake time.
-		// otherwise we'd be producing blocks for older slots.
-		let time = if info.best_number != Zero::zero() {
-			let header = client.header(BlockId::Hash(info.best_hash))?.unwrap();
-			let slot = find_pre_digest::<B>(&header).unwrap().slot();
-			// add the slot duration so there's no collision of slots
-			(*slot * slot_duration) + slot_duration
-		} else {
-			// this is the first block, use the correct time.
-			let now = SystemTime::now();
-			now.duration_since(SystemTime::UNIX_EPOCH)
-				.map_err(|err| Error::StringError(format!("{}", err)))?
-				.as_millis() as u64
-		};
-
-		Ok(Self { time: atomic::AtomicU64::new(time), slot_duration })
-	}
-
-	/// Get the current slot number
-	pub fn slot(&self) -> u64 {
-		self.time.load(atomic::Ordering::SeqCst) / self.slot_duration
-	}
-}
-
-#[async_trait::async_trait]
-impl InherentDataProvider for SlotTimestampProvider {
-	fn provide_inherent_data(
-		&self,
-		inherent_data: &mut InherentData,
-	) -> Result<(), sp_inherents::Error> {
-		// we update the time here.
-		let duration: InherentType =
-			self.time.fetch_add(self.slot_duration, atomic::Ordering::SeqCst).into();
-		inherent_data.put_data(INHERENT_IDENTIFIER, &duration)?;
-		Ok(())
-	}
-
-	async fn try_handle_error(
-		&self,
-		_: &InherentIdentifier,
-		_: &[u8],
-	) -> Option<Result<(), sp_inherents::Error>> {
-		None
-	}
->>>>>>> 6605aed9
 }