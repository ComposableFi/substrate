// Copyright 2019-2020 Parity Technologies (UK) Ltd.
// This file is part of Substrate.

// Substrate is free software: you can redistribute it and/or modify
// it under the terms of the GNU General Public License as published by
// the Free Software Foundation, either version 3 of the License, or
// (at your option) any later version.

// Substrate is distributed in the hope that it will be useful,
// but WITHOUT ANY WARRANTY; without even the implied warranty of
// MERCHANTABILITY or FITNESS FOR A PARTICULAR PURPOSE.  See the
// GNU General Public License for more details.

// You should have received a copy of the GNU General Public License
// along with Substrate.  If not, see <http://www.gnu.org/licenses/>.

//! BABE authority selection and slot claiming.

use sp_application_crypto::AppKey;
use sp_consensus_babe::{
	BABE_VRF_PREFIX,
	AuthorityId, BabeAuthorityWeight,
	SlotNumber,
	make_transcript,
	make_transcript_data,
};
use sp_consensus_babe::digests::{
	PreDigest, PrimaryPreDigest, SecondaryPlainPreDigest, SecondaryVRFPreDigest,
};
use sp_consensus_vrf::schnorrkel::{VRFOutput, VRFProof};
use sp_core::{U256, blake2_256, crypto::Public, traits::{CryptoStorePtr, SyncCryptoStore}};
use codec::Encode;
use schnorrkel::{
	keys::PublicKey,
	vrf::VRFInOut,
};
use super::Epoch;

/// Calculates the primary selection threshold for a given authority, taking
/// into account `c` (`1 - c` represents the probability of a slot being empty).
pub(super) fn calculate_primary_threshold(
	c: (u64, u64),
	authorities: &[(AuthorityId, BabeAuthorityWeight)],
	authority_index: usize,
) -> u128 {
	use num_bigint::BigUint;
	use num_rational::BigRational;
	use num_traits::{cast::ToPrimitive, identities::One};

	let c = c.0 as f64 / c.1 as f64;

	let theta =
		authorities[authority_index].1 as f64 /
		authorities.iter().map(|(_, weight)| weight).sum::<u64>() as f64;

	assert!(theta > 0.0, "authority with weight 0.");

	// NOTE: in the equation `p = 1 - (1 - c)^theta` the value of `p` is always
	// capped by `c`. For all pratical purposes `c` should always be set to a
	// value < 0.5, as such in the computations below we should never be near
	// edge cases like `0.999999`.

	let p = BigRational::from_float(1f64 - (1f64 - c).powf(theta)).expect(
		"returns None when the given value is not finite; \
		 c is a configuration parameter defined in (0, 1]; \
		 theta must be > 0 if the given authority's weight is > 0; \
		 theta represents the validator's relative weight defined in (0, 1]; \
		 powf will always return values in (0, 1] given both the \
		 base and exponent are in that domain; \
		 qed.",
	);

	let numer = p.numer().to_biguint().expect(
		"returns None when the given value is negative; \
		 p is defined as `1 - n` where n is defined in (0, 1]; \
		 p must be a value in [0, 1); \
		 qed."
	);

	let denom = p.denom().to_biguint().expect(
		"returns None when the given value is negative; \
		 p is defined as `1 - n` where n is defined in (0, 1]; \
		 p must be a value in [0, 1); \
		 qed."
	);

	((BigUint::one() << 128) * numer / denom).to_u128().expect(
		"returns None if the underlying value cannot be represented with 128 bits; \
		 we start with 2^128 which is one more than can be represented with 128 bits; \
		 we multiple by p which is defined in [0, 1); \
		 the result must be lower than 2^128 by at least one and thus representable with 128 bits; \
		 qed.",
	)
}

/// Returns true if the given VRF output is lower than the given threshold,
/// false otherwise.
pub(super) fn check_primary_threshold(inout: &VRFInOut, threshold: u128) -> bool {
	u128::from_le_bytes(inout.make_bytes::<[u8; 16]>(BABE_VRF_PREFIX)) < threshold
}

/// Get the expected secondary author for the given slot and with given
/// authorities. This should always assign the slot to some authority unless the
/// authorities list is empty.
pub(super) fn secondary_slot_author(
	slot_number: u64,
	authorities: &[(AuthorityId, BabeAuthorityWeight)],
	randomness: [u8; 32],
) -> Option<&AuthorityId> {
	if authorities.is_empty() {
		return None;
	}

	let rand = U256::from((randomness, slot_number).using_encoded(blake2_256));

	let authorities_len = U256::from(authorities.len());
	let idx = rand % authorities_len;

	let expected_author = authorities.get(idx.as_u32() as usize)
		.expect("authorities not empty; index constrained to list length; \
				this is a valid index; qed");

	Some(&expected_author.0)
}

/// Claim a secondary slot if it is our turn to propose, returning the
/// pre-digest to use when authoring the block, or `None` if it is not our turn
/// to propose.
fn claim_secondary_slot(
	slot_number: SlotNumber,
	epoch: &Epoch,
	keys: &[(AuthorityId, usize)],
	keystore: &CryptoStorePtr,
	author_secondary_vrf: bool,
) -> Option<(PreDigest, AuthorityId)> {
	let Epoch { authorities, randomness, epoch_index, .. } = epoch;

	if authorities.is_empty() {
		return None;
	}

	let expected_author = super::authorship::secondary_slot_author(
		slot_number,
		authorities,
		*randomness,
	)?;

	for (authority_id, authority_index) in keys {
		if authority_id == expected_author {
			let pre_digest = if author_secondary_vrf {
				let transcript_data = super::authorship::make_transcript_data(
					randomness,
					slot_number,
					*epoch_index,
				);
				let result = keystore.sr25519_vrf_sign(
					AuthorityId::ID,
					authority_id.as_ref(),
					transcript_data,
				);
				if let Ok(signature)  = result {
					Some(PreDigest::SecondaryVRF(SecondaryVRFPreDigest {
						slot_number,
						vrf_output: VRFOutput(signature.output),
						vrf_proof: VRFProof(signature.proof),
						authority_index: *authority_index as u32,
					}))
				} else {
					None
				}
			} else if keystore.has_keys(&[(authority_id.to_raw_vec(), AuthorityId::ID)]) {
				Some(PreDigest::SecondaryPlain(SecondaryPlainPreDigest {
					slot_number,
					authority_index: *authority_index as u32,
				}))
			} else {
				None
			};

			if let Some(pre_digest) = pre_digest {
				return Some((pre_digest, authority_id.clone()));
			}
		}
	}

	None
}

/// Tries to claim the given slot number. This method starts by trying to claim
/// a primary VRF based slot. If we are not able to claim it, then if we have
/// secondary slots enabled for the given epoch, we will fallback to trying to
/// claim a secondary slot.
pub fn claim_slot(
	slot_number: SlotNumber,
	epoch: &Epoch,
	keystore: &CryptoStorePtr,
) -> Option<(PreDigest, AuthorityId)> {
	let authorities = epoch.authorities.iter()
		.enumerate()
		.map(|(index, a)| (a.0.clone(), index))
		.collect::<Vec<_>>();
	claim_slot_using_keys(slot_number, epoch, keystore, &authorities)
}

/// Like `claim_slot`, but allows passing an explicit set of key pairs. Useful if we intend
/// to make repeated calls for different slots using the same key pairs.
pub fn claim_slot_using_keys(
	slot_number: SlotNumber,
	epoch: &Epoch,
	keystore: &CryptoStorePtr,
	keys: &[(AuthorityId, usize)],
) -> Option<(PreDigest, AuthorityId)> {
	claim_primary_slot(slot_number, epoch, epoch.config.c, keystore, &keys)
		.or_else(|| {
			if epoch.config.allowed_slots.is_secondary_plain_slots_allowed() ||
				epoch.config.allowed_slots.is_secondary_vrf_slots_allowed()
			{
				claim_secondary_slot(
					slot_number,
					&epoch,
					keys,
					&keystore,
					epoch.config.allowed_slots.is_secondary_vrf_slots_allowed(),
				)
			} else {
				None
			}
		})
}

/// Claim a primary slot if it is our turn.  Returns `None` if it is not our turn.
/// This hashes the slot number, epoch, genesis hash, and chain randomness into
/// the VRF.  If the VRF produces a value less than `threshold`, it is our turn,
/// so it returns `Some(_)`. Otherwise, it returns `None`.
fn claim_primary_slot(
	slot_number: SlotNumber,
	epoch: &Epoch,
	c: (u64, u64),
	keystore: &CryptoStorePtr,
	keys: &[(AuthorityId, usize)],
) -> Option<(PreDigest, AuthorityId)> {
	let Epoch { authorities, randomness, epoch_index, .. } = epoch;

	for (authority_id, authority_index) in keys {
		let transcript = super::authorship::make_transcript(
			randomness,
			slot_number,
			*epoch_index
		);
		let transcript_data = super::authorship::make_transcript_data(
			randomness,
			slot_number,
			*epoch_index
		);
		// Compute the threshold we will use.
		//
		// We already checked that authorities contains `key.public()`, so it can't
		// be empty.  Therefore, this division in `calculate_threshold` is safe.
		let threshold = super::authorship::calculate_primary_threshold(c, authorities, *authority_index);

		let result = keystore.sr25519_vrf_sign(
			AuthorityId::ID,
			authority_id.as_ref(),
			transcript_data,
		);
		if let Ok(signature)  = result {
			let public = PublicKey::from_bytes(&authority_id.to_raw_vec()).ok()?;
			let inout = match signature.output.attach_input_hash(&public, transcript) {
				Ok(inout) => inout,
				Err(_) => continue,
			};
			if super::authorship::check_primary_threshold(&inout, threshold) {
				let pre_digest = PreDigest::Primary(PrimaryPreDigest {
					slot_number,
					vrf_output: VRFOutput(signature.output),
					vrf_proof: VRFProof(signature.proof),
					authority_index: *authority_index as u32,
				});

				return Some((pre_digest, authority_id.clone()));
			}
		}
	}

	None
}

#[cfg(test)]
mod tests {
	use super::*;
	use std::sync::Arc;
	use sp_core::{sr25519::Pair, crypto::Pair as _};
	use sp_consensus_babe::{AuthorityId, BabeEpochConfiguration, AllowedSlots};
	use sc_keystore::LocalKeystore;

	#[test]
	fn claim_secondary_plain_slot_works() {
<<<<<<< HEAD
		let keystore: CryptoStorePtr = Arc::new(LocalKeystore::in_memory());
		let valid_public_key = dbg!(SyncCryptoStore::sr25519_generate_new(
			&keystore,
=======
		let keystore = sc_keystore::Store::new_in_memory();
		let valid_public_key = keystore.write().sr25519_generate_new(
>>>>>>> 38d5bb32
			AuthorityId::ID,
			Some(sp_core::crypto::DEV_PHRASE),
		).unwrap();

		let authorities = vec![
			(AuthorityId::from(Pair::generate().0.public()), 5),
			(AuthorityId::from(Pair::generate().0.public()), 7),
		];

		let mut epoch = Epoch {
			epoch_index: 10,
			start_slot: 0,
			duration: 20,
			authorities: authorities.clone(),
			randomness: Default::default(),
			config: BabeEpochConfiguration {
				c: (3, 10),
				allowed_slots: AllowedSlots::PrimaryAndSecondaryPlainSlots,
			},
		};

		assert!(claim_slot(10, &epoch, &keystore).is_none());

		epoch.authorities.push((valid_public_key.clone().into(), 10));
		assert_eq!(claim_slot(10, &epoch, &keystore).unwrap().1, valid_public_key.into());
	}
}<|MERGE_RESOLUTION|>--- conflicted
+++ resolved
@@ -295,14 +295,9 @@
 
 	#[test]
 	fn claim_secondary_plain_slot_works() {
-<<<<<<< HEAD
 		let keystore: CryptoStorePtr = Arc::new(LocalKeystore::in_memory());
-		let valid_public_key = dbg!(SyncCryptoStore::sr25519_generate_new(
+		let valid_public_key = SyncCryptoStore::sr25519_generate_new(
 			&keystore,
-=======
-		let keystore = sc_keystore::Store::new_in_memory();
-		let valid_public_key = keystore.write().sr25519_generate_new(
->>>>>>> 38d5bb32
 			AuthorityId::ID,
 			Some(sp_core::crypto::DEV_PHRASE),
 		).unwrap();
